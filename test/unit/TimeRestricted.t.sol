--- conflicted
+++ resolved
@@ -5,12 +5,8 @@
 
 import {console} from "forge-std/Test.sol";
 
+import {CallHelper} from "test/utils/CallHelper.t.sol";
 import {TimeRestricted} from "src/TimeRestricted.sol";
-<<<<<<< HEAD
-=======
-import {MockTimeRestricted} from "test/mock/MockTimeRestricted.sol";
-import {CallHelper} from "test/utils/CallHelper.t.sol";
->>>>>>> 530cfe61
 
 contract TimeRestrictedUnitTest is CallHelper {
     TimeRestricted public restricted;
@@ -611,9 +607,6 @@
         );
     }
 
-<<<<<<< HEAD
-    function testCheckAfterExecutionNoOpFailure() public view {
-=======
     function testCheckOwnersFailsRemoved() public {
         testEnableSafe();
 
@@ -712,7 +705,6 @@
     }
 
     function testCheckAfterExecutionNoOpFailure() public {
->>>>>>> 530cfe61
         restricted.checkAfterExecution(bytes32(0), false);
     }
 
@@ -762,316 +754,6 @@
         restricted.checkAfterExecution(bytes32(0), true);
     }
 
-<<<<<<< HEAD
-=======
-    function testCheckAfterExecutionFallbackHandlerAddedFails() public {
-        testEnableSafe();
-
-        address guard = address(restricted);
-        // for checkAfterExecution guard check
-        assembly {
-            sstore(GUARD_STORAGE_SLOT, guard)
-        }
-
-        _addTimeRange({
-            caller: timelock,
-            timeRestricted: address(restricted),
-            safe: address(this),
-            dayOfWeek: 1,
-            startHour: 0,
-            endHour: 1
-        });
-        assertTrue(restricted.safeEnabled(address(this)), "safe enabled");
-
-        assertTrue(
-            restricted.transactionAllowed(address(this), 1712537758),
-            "transaction should be allowed"
-        );
-
-        vm.warp(1712537758);
-
-        owners = new address[](1);
-        owners[0] = address(100000000);
-
-        restricted.checkTransaction(
-            address(0),
-            0,
-            "",
-            Enum.Operation.Call,
-            0,
-            0,
-            0,
-            address(0),
-            payable(address(9)),
-            "",
-            address(0)
-        );
-
-        assembly {
-            sstore(FALLBACK_HANDLER_STORAGE_SLOT, 1)
-        }
-
-        vm.expectRevert("TimeRestricted: cannot add fallback handler");
-        restricted.checkAfterExecution(bytes32(0), true);
-    }
-
-    function testCheckAfterExecutionImplChangeFailure() public {
-        testEnableSafe();
-
-        address guard = address(restricted);
-        // for checkAfterExecution guard check
-        assembly {
-            sstore(GUARD_STORAGE_SLOT, guard)
-        }
-
-        _addTimeRange({
-            caller: timelock,
-            timeRestricted: address(restricted),
-            safe: address(this),
-            dayOfWeek: 1,
-            startHour: 0,
-            endHour: 1
-        });
-        assertTrue(restricted.safeEnabled(address(this)), "safe enabled");
-
-        assertTrue(
-            restricted.transactionAllowed(address(this), 1712537758),
-            "transaction should be allowed"
-        );
-
-        vm.warp(1712537758);
-
-        owners = new address[](1);
-        owners[0] = address(100000000);
-
-        restricted.checkTransaction(
-            address(0),
-            0,
-            "",
-            Enum.Operation.Call,
-            0,
-            0,
-            0,
-            address(0),
-            payable(address(9)),
-            "",
-            address(0)
-        );
-
-        assembly {
-            sstore(0, 1000000)
-        }
-
-        vm.expectRevert("TimeRestricted: value mismatch");
-        restricted.checkAfterExecution(bytes32(0), true);
-    }
-
-    function testCheckAfterExecutionModulesChangedInPlace() public {
-        testEnableSafe();
-
-        address guard = address(restricted);
-        // for checkAfterExecution guard check
-        assembly {
-            sstore(GUARD_STORAGE_SLOT, guard)
-        }
-
-        _addTimeRange({
-            caller: timelock,
-            timeRestricted: address(restricted),
-            safe: address(this),
-            dayOfWeek: 1,
-            startHour: 0,
-            endHour: 1
-        });
-        assertTrue(restricted.safeEnabled(address(this)), "safe enabled");
-
-        assertTrue(
-            restricted.transactionAllowed(address(this), 1712537758),
-            "transaction should be allowed"
-        );
-
-        vm.warp(1712537758);
-
-        owners = new address[](1);
-        owners[0] = address(100000000);
-
-        restricted.checkTransaction(
-            address(0),
-            0,
-            "",
-            Enum.Operation.Call,
-            0,
-            0,
-            0,
-            address(0),
-            payable(address(9)),
-            "",
-            address(0)
-        );
-
-        modules1[4] = address(type(uint160).max);
-
-        vm.expectRevert("TimeRestricted: value mismatch");
-        restricted.checkAfterExecution(bytes32(0), true);
-    }
-
-    function testCheckAfterExecutionModulesCountChanged() public {
-        testEnableSafe();
-
-        {
-            MockTimeRestricted mock = new MockTimeRestricted();
-            vm.etch(address(restricted), address(mock).code);
-        }
-
-        address guard = address(restricted);
-        // for checkAfterExecution guard check
-        assembly {
-            sstore(GUARD_STORAGE_SLOT, guard)
-        }
-
-        _addTimeRange({
-            caller: timelock,
-            timeRestricted: address(restricted),
-            safe: address(this),
-            dayOfWeek: 1,
-            startHour: 0,
-            endHour: 1
-        });
-        assertTrue(restricted.safeEnabled(address(this)), "safe enabled");
-
-        assertTrue(
-            restricted.transactionAllowed(address(this), 1712537758),
-            "transaction should be allowed"
-        );
-
-        vm.warp(1712537758);
-
-        owners = new address[](1);
-        owners[0] = address(100000000);
-
-        restricted.checkTransaction(
-            address(0),
-            0,
-            "",
-            Enum.Operation.Call,
-            0,
-            0,
-            0,
-            address(0),
-            payable(address(9)),
-            "",
-            address(0)
-        );
-
-        assertEq(
-            MockTimeRestricted(address(restricted)).getTloadValue(
-                MockTimeRestricted(address(restricted)).MODULE_LENGTH_SLOT()
-            ),
-            15,
-            "incorrect number of modules"
-        );
-
-        assertEq(
-            MockTimeRestricted(address(restricted)).getTloadValue(
-                MockTimeRestricted(address(restricted)).OWNER_LENGTH_SLOT()
-            ),
-            1,
-            "incorrect number of owners"
-        );
-
-        modules1.pop();
-
-        vm.expectRevert("TimeRestricted: value mismatch");
-        restricted.checkAfterExecution(bytes32(0), true);
-    }
-
-    function testGetSentinelModuleCount() public {
-        MockTimeRestricted mock = new MockTimeRestricted();
-        TimeRestricted.TimeRange[] memory ranges =
-            new TimeRestricted.TimeRange[](1);
-        ranges[0] = TimeRestricted.TimeRange(10, 11);
-
-        uint8[] memory allowedDays = new uint8[](1);
-        allowedDays[0] = 3;
-        /// only allowed on Wednesday
-
-        _initializeConfiguration({
-            caller: address(this),
-            timeRestricted: address(mock),
-            timelock: timelock,
-            timeRanges: ranges,
-            allowedDays: allowedDays
-        });
-
-        mock.tstoreLoadAddresses(modules0);
-        mock.tstoreLoadAddresses(modules1);
-        mock.tstoreModuleAddressesLength(15);
-
-        assertEq(
-            mock.getSentinelModuleCount(), 15, "incorrect number of modules"
-        );
-    }
-
-    function testGetSentinelModuleCountNine() public {
-        MockTimeRestricted mock = new MockTimeRestricted();
-        TimeRestricted.TimeRange[] memory ranges =
-            new TimeRestricted.TimeRange[](1);
-        ranges[0] = TimeRestricted.TimeRange(10, 11);
-
-        uint8[] memory allowedDays = new uint8[](1);
-        allowedDays[0] = 3;
-        /// only allowed on Wednesday
-
-        _initializeConfiguration({
-            caller: address(this),
-            timeRestricted: address(mock),
-            timelock: timelock,
-            timeRanges: ranges,
-            allowedDays: allowedDays
-        });
-
-        mock.tstoreLoadAddresses(modules0);
-        mock.tstoreModuleAddressesLength(9);
-
-        delete modules0;
-
-        for (uint256 i = 0; i < 9; i++) {
-            modules0.push(address(uint160(uint256(i + 100))));
-        }
-
-        assertEq(
-            mock.getSentinelModuleCount(), 9, "incorrect number of modules"
-        );
-    }
-
-    function testGetSentinelModuleCountTen() public {
-        MockTimeRestricted mock = new MockTimeRestricted();
-        TimeRestricted.TimeRange[] memory ranges =
-            new TimeRestricted.TimeRange[](1);
-        ranges[0] = TimeRestricted.TimeRange(10, 11);
-        uint8[] memory allowedDays = new uint8[](1);
-        allowedDays[0] = 3;
-        /// only allowed on Wednesday
-        _initializeConfiguration({
-            caller: address(this),
-            timeRestricted: address(mock),
-            timelock: timelock,
-            timeRanges: ranges,
-            allowedDays: allowedDays
-        });
-
-        mock.tstoreLoadAddresses(modules0);
-        mock.tstoreLoadAddresses(modules1);
-        mock.tstoreModuleAddressesLength(10);
-
-        /// set to empty array so that the second call will return no modules
-        modules1 = new address[](0);
-        assertEq(
-            mock.getSentinelModuleCount(), 10, "incorrect number of modules"
-        );
-    }
-
->>>>>>> 530cfe61
     /// mocks to allow tests to pass
 
     function getOwners() public view returns (address[] memory) {

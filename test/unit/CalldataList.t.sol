pragma solidity 0.8.25;

import {IERC1155Receiver} from
    "@openzeppelin-contracts/contracts/token/ERC1155/IERC1155Receiver.sol";
import {IERC721Receiver} from
    "@openzeppelin-contracts/contracts/token/ERC721/IERC721Receiver.sol";
import {
    IERC165,
    ERC165
} from "@openzeppelin-contracts/contracts/utils/introspection/ERC165.sol";

import {Test, console} from "forge-std/Test.sol";

import {Timelock} from "src/Timelock.sol";
import {MockSafe} from "test/mock/MockSafe.sol";
import {MockLending} from "test/mock/MockLending.sol";

contract CalldataListUnitTest is Test {
    struct CheckData {
        address[] targets;
        bytes4[] selectors;
        uint16[] startIndexes;
        uint16[] endIndexes;
        bytes[][] calldatas;
    }

    /// @notice struct used to fuzz values for testAddAndRemoveCalldataFuzzy
    /// target: the contract address to be whitelisted
    /// selector: the function signature to be whitelisted on target contract
    /// calldataLength: length of calldata for all the checks for target and selector
    /// seedCalldata: seed calldata used to generate multiple calldatas for different AND and OR checks
    struct CheckDataFuzzParams {
        address target;
        bytes4 selector;
        uint16 calldataLength;
        bytes seedCalldata;
    }

    /// @notice reference to the Timelock contract
    Timelock private timelock;

    /// @notice reference to the MockSafe contract
    MockSafe private safe;

    /// @notice reference to the MockLending contract
    MockLending private lending;

    /// @notice the 3 hot signers that can execute whitelisted actions
    address[] public hotSigners;

    /// @notice address of the guardian that can pause in case of emergency
    address public guardian = address(0x11111);

    /// @notice duration of pause
    uint128 public constant PAUSE_DURATION = 10 days;

    /// @notice minimum delay for a timelocked transaction in seconds
    uint256 public constant MINIMUM_DELAY = 2 days;

    /// @notice expiration period for a timelocked transaction in seconds
    uint256 public constant EXPIRATION_PERIOD = 5 days;

    /// @notice addresses of the hot signers
    address public constant HOT_SIGNER_ONE = address(0x11111);
    address public constant HOT_SIGNER_TWO = address(0x22222);
    address public constant HOT_SIGNER_THREE = address(0x33333);

    /// @notice nonce for generating random numbers
    uint256 internal _nonce = 0;

    /// @notice mapping used in testAddAndRemoveCalldataFuzzy to store
    /// total number of AND checks for a contract selector pair
    mapping(address target => mapping(bytes4 selector => uint256 count)) private
        totalChecks;

    function setUp() public {
        hotSigners.push(HOT_SIGNER_ONE);
        hotSigners.push(HOT_SIGNER_TWO);
        hotSigners.push(HOT_SIGNER_THREE);

        // at least start at unix timestamp of 1m so that block timestamp isn't 0
        vm.warp(block.timestamp + 1_000_000);

        safe = new MockSafe();

        lending = new MockLending();

        // Assume the necessary parameters for the constructor
        timelock = new Timelock(
            address(safe), // _safe
            MINIMUM_DELAY, // _minDelay
            EXPIRATION_PERIOD, // _expirationPeriod
            guardian, // _pauser
            PAUSE_DURATION, // _pauseDuration
            hotSigners
        );

        timelock.initialize(
            new address[](0),
            new bytes4[](0),
            new uint16[](0),
            new uint16[](0),
            new bytes[][](0)
        );
    }

    function testSetup() public view {
        for (uint256 i = 0; i < hotSigners.length; i++) {
            assertTrue(
                timelock.hasRole(timelock.HOT_SIGNER_ROLE(), hotSigners[i]),
                "hot signer not assigned"
            );
        }
    }

    function testAddCalldataCheckAndRemoveCalldataCheckSucceeds() public {
        address[] memory targetAddresses = new address[](3);
        targetAddresses[0] = address(lending);
        targetAddresses[1] = address(lending);
        targetAddresses[2] = address(lending);

        bytes4[] memory selectors = new bytes4[](3);
        selectors[0] = MockLending.deposit.selector;
        selectors[1] = MockLending.deposit.selector;
        selectors[2] = MockLending.deposit.selector;

        /// compare first 20 bytes
        uint16[] memory startIndexes = new uint16[](3);
        startIndexes[0] = 16;
        startIndexes[1] = 16;
        startIndexes[2] = 40;

        uint16[] memory endIndexes = new uint16[](3);
        endIndexes[0] = 36;
        endIndexes[1] = 36;
        endIndexes[2] = 60;

        bytes[][] memory checkedCalldatas = new bytes[][](3);
        bytes[] memory checkedCalldata1 = new bytes[](1);
        checkedCalldata1[0] = abi.encodePacked(address(this));
        checkedCalldatas[0] = checkedCalldata1;

        bytes[] memory checkedCalldata2 = new bytes[](1);
        checkedCalldata2[0] = abi.encodePacked(address(timelock));
        checkedCalldatas[1] = checkedCalldata2;

        bytes[] memory checkedCalldata3 = new bytes[](1);
        checkedCalldata3[0] = abi.encodePacked(address(timelock));
        checkedCalldatas[2] = checkedCalldata3;

        vm.prank(address(timelock));
        timelock.addCalldataChecks(
            targetAddresses,
            selectors,
            startIndexes,
            endIndexes,
            checkedCalldatas
        );

        assertEq(
            timelock.getCalldataChecks(
                address(lending), MockLending.deposit.selector
            ).length,
            2,
            "calldata checks not added"
        );

        assertEq(
            timelock.getCalldataChecks(
                address(lending), MockLending.deposit.selector
            )[0].dataHashes.length,
            2,
            "calldata checks not added"
        );

        vm.prank(address(timelock));
        timelock.removeCalldataCheck(
            address(lending), MockLending.deposit.selector, 0
        );

        assertEq(
            timelock.getCalldataChecks(
                address(lending), MockLending.deposit.selector
            ).length,
            1,
            "calldata check not removed"
        );

        vm.prank(address(timelock));
        timelock.removeCalldataCheck(
            address(lending), MockLending.deposit.selector, 0
        );

        assertEq(
            timelock.getCalldataChecks(
                address(lending), MockLending.deposit.selector
            ).length,
            0,
            "calldata check not removed"
        );
    }

    function testAddCalldataCheckAndRemoveCalldataCheckDatahashSucceeds()
        public
    {
        address[] memory targetAddresses = new address[](2);
        targetAddresses[0] = address(lending);
        targetAddresses[1] = address(lending);

        bytes4[] memory selectors = new bytes4[](2);
        selectors[0] = MockLending.deposit.selector;
        selectors[1] = MockLending.deposit.selector;

        /// compare first 20 bytes
        uint16[] memory startIndexes = new uint16[](2);
        startIndexes[0] = 16;
        startIndexes[1] = 16;

        uint16[] memory endIndexes = new uint16[](2);
        endIndexes[0] = 36;
        endIndexes[1] = 36;

        bytes[][] memory checkedCalldatas = new bytes[][](2);
        bytes[] memory checkedCalldata1 = new bytes[](1);
        checkedCalldata1[0] = abi.encodePacked(address(this));
        checkedCalldatas[0] = checkedCalldata1;

        bytes[] memory checkedCalldata2 = new bytes[](1);
        checkedCalldata2[0] = abi.encodePacked(address(timelock));
        checkedCalldatas[1] = checkedCalldata2;

        vm.prank(address(timelock));
        timelock.addCalldataChecks(
            targetAddresses,
            selectors,
            startIndexes,
            endIndexes,
            checkedCalldatas
        );

        assertEq(
            timelock.getCalldataChecks(
                address(lending), MockLending.deposit.selector
            ).length,
            1,
            "calldata checks not added"
        );

        assertEq(
            timelock.getCalldataChecks(
                address(lending), MockLending.deposit.selector
            )[0].dataHashes.length,
            2,
            "calldata checks not added"
        );

        vm.prank(address(timelock));
        timelock.removeCalldataCheckDatahash(
            address(lending),
            MockLending.deposit.selector,
            0,
            keccak256(checkedCalldata1[0])
        );

        assertEq(
            timelock.getCalldataChecks(
                address(lending), MockLending.deposit.selector
            ).length,
            1,
            "calldata checks not added"
        );

        assertEq(
            timelock.getCalldataChecks(
                address(lending), MockLending.deposit.selector
            )[0].dataHashes.length,
            1,
            "calldata checks not added"
        );

        vm.prank(address(timelock));
        timelock.removeCalldataCheckDatahash(
            address(lending),
            MockLending.deposit.selector,
            0,
            keccak256(checkedCalldata2[0])
        );

        assertEq(
            timelock.getCalldataChecks(
                address(lending), MockLending.deposit.selector
            ).length,
            0,
            "calldata check not removed"
        );
    }

    function testAddCalldataCheckAndRemoveCalldataCheckDatahashMultipleIndecesSucceeds(
    ) public {
        address[] memory targetAddresses = new address[](2);
        targetAddresses[0] = address(lending);
        targetAddresses[1] = address(lending);

        bytes4[] memory selectors = new bytes4[](2);
        selectors[0] = MockLending.deposit.selector;
        selectors[1] = MockLending.deposit.selector;

        /// compare first 20 bytes
        uint16[] memory startIndexes = new uint16[](2);
        startIndexes[0] = 16;
        startIndexes[1] = 37;

        uint16[] memory endIndexes = new uint16[](2);
        endIndexes[0] = 36;
        endIndexes[1] = 57;

        bytes[][] memory checkedCalldatas = new bytes[][](2);
        bytes[] memory checkedCalldata1 = new bytes[](1);
        checkedCalldata1[0] = abi.encodePacked(address(this));
        checkedCalldatas[0] = checkedCalldata1;

        bytes[] memory checkedCalldata2 = new bytes[](1);
        checkedCalldata2[0] = abi.encodePacked(address(timelock));
        checkedCalldatas[1] = checkedCalldata2;

        vm.prank(address(timelock));
        timelock.addCalldataChecks(
            targetAddresses,
            selectors,
            startIndexes,
            endIndexes,
            checkedCalldatas
        );

        assertEq(
            timelock.getCalldataChecks(
                address(lending), MockLending.deposit.selector
            ).length,
            2,
            "calldata checks not added"
        );

        assertEq(
            timelock.getCalldataChecks(
                address(lending), MockLending.deposit.selector
            )[0].dataHashes.length,
            1,
            "first calldata checks not added"
        );

        assertEq(
            timelock.getCalldataChecks(
                address(lending), MockLending.deposit.selector
            )[1].dataHashes.length,
            1,
            "second calldata checks not added"
        );

        vm.prank(address(timelock));
        timelock.removeCalldataCheckDatahash(
            address(lending),
            MockLending.deposit.selector,
            0,
            keccak256(checkedCalldata1[0])
        );

        assertEq(
            timelock.getCalldataChecks(
                address(lending), MockLending.deposit.selector
            ).length,
            1,
            "calldata checks not added"
        );

        assertEq(
            timelock.getCalldataChecks(
                address(lending), MockLending.deposit.selector
            )[0].dataHashes.length,
            1,
            "calldata checks not added"
        );

        vm.prank(address(timelock));
        timelock.removeCalldataCheckDatahash(
            address(lending),
            MockLending.deposit.selector,
            0,
            keccak256(checkedCalldata2[0])
        );

        assertEq(
            timelock.getCalldataChecks(
                address(lending), MockLending.deposit.selector
            ).length,
            0,
            "calldata check not removed"
        );
    }

    function testAddCalldataCheckFailsWhenOverlap() public {
        address[] memory targetAddresses = new address[](2);
        targetAddresses[0] = address(lending);
        targetAddresses[1] = address(lending);

        bytes4[] memory selectors = new bytes4[](2);
        selectors[0] = MockLending.deposit.selector;
        selectors[1] = MockLending.deposit.selector;

        /// compare first 20 bytes
        uint16[] memory startIndexes = new uint16[](2);
        startIndexes[0] = 16;
        startIndexes[1] = 20;

        uint16[] memory endIndexes = new uint16[](2);
        endIndexes[0] = 36;
        endIndexes[1] = 40;

        bytes[][] memory checkedCalldatas = new bytes[][](2);
        bytes[] memory checkedCalldata1 = new bytes[](1);
        checkedCalldata1[0] = abi.encodePacked(address(this));
        checkedCalldatas[0] = checkedCalldata1;

        bytes[] memory checkedCalldata2 = new bytes[](1);
        checkedCalldata2[0] = abi.encodePacked(address(timelock));
        checkedCalldatas[1] = checkedCalldata2;

        vm.expectRevert("CalldataList: Partial check overlap");
        vm.prank(address(timelock));
        timelock.addCalldataChecks(
            targetAddresses,
            selectors,
            startIndexes,
            endIndexes,
            checkedCalldatas
        );
    }

    function testAddCalldataCheckFailsWithDuplicateData() public {
        address[] memory targetAddresses = new address[](2);
        targetAddresses[0] = address(lending);
        targetAddresses[1] = address(lending);

        bytes4[] memory selectors = new bytes4[](2);
        selectors[0] = MockLending.deposit.selector;
        selectors[1] = MockLending.deposit.selector;

        /// compare first 20 bytes
        uint16[] memory startIndexes = new uint16[](2);
        startIndexes[0] = 16;
        startIndexes[1] = 16;

        uint16[] memory endIndexes = new uint16[](2);
        endIndexes[0] = 36;
        endIndexes[1] = 36;

        bytes[][] memory checkedCalldatas = new bytes[][](2);
        bytes[] memory checkedCalldata1 = new bytes[](1);
        checkedCalldata1[0] = abi.encodePacked(address(this));
        checkedCalldatas[0] = checkedCalldata1;

        bytes[] memory checkedCalldata2 = new bytes[](1);
        checkedCalldata2[0] = abi.encodePacked(address(this));
        checkedCalldatas[1] = checkedCalldata2;

        vm.expectRevert("CalldataList: Duplicate data");
        vm.prank(address(timelock));
        timelock.addCalldataChecks(
            targetAddresses,
            selectors,
            startIndexes,
            endIndexes,
            checkedCalldatas
        );
    }

    function testAddCalldataCheckFailsWhenTargetZeroAddress() public {
        address[] memory targetAddresses = new address[](2);
        targetAddresses[0] = address(0);
        targetAddresses[1] = address(lending);

        bytes4[] memory selectors = new bytes4[](2);
        selectors[0] = MockLending.deposit.selector;
        selectors[1] = MockLending.deposit.selector;

        /// compare first 20 bytes
        uint16[] memory startIndexes = new uint16[](2);
        startIndexes[0] = 16;
        startIndexes[1] = 16;

        uint16[] memory endIndexes = new uint16[](2);
        endIndexes[0] = 36;
        endIndexes[1] = 36;

        bytes[][] memory checkedCalldatas = new bytes[][](2);
        bytes[] memory checkedCalldata1 = new bytes[](1);
        checkedCalldata1[0] = abi.encodePacked(address(this));
        checkedCalldatas[0] = checkedCalldata1;

        bytes[] memory checkedCalldata2 = new bytes[](1);
        checkedCalldata2[0] = abi.encodePacked(address(timelock));
        checkedCalldatas[1] = checkedCalldata2;

        vm.expectRevert("CalldataList: Address cannot be zero");
        vm.prank(address(timelock));
        timelock.addCalldataChecks(
            targetAddresses,
            selectors,
            startIndexes,
            endIndexes,
            checkedCalldatas
        );
    }

    function testAddCalldataCheckFailsWhenTargetSelectorZero() public {
        address[] memory targetAddresses = new address[](2);
        targetAddresses[0] = address(lending);
        targetAddresses[1] = address(lending);

        bytes4[] memory selectors = new bytes4[](2);
        selectors[0] = "";
        selectors[1] = MockLending.deposit.selector;

        /// compare first 20 bytes
        uint16[] memory startIndexes = new uint16[](2);
        startIndexes[0] = 16;
        startIndexes[1] = 16;

        uint16[] memory endIndexes = new uint16[](2);
        endIndexes[0] = 36;
        endIndexes[1] = 36;

        bytes[][] memory checkedCalldatas = new bytes[][](2);
        bytes[] memory checkedCalldata1 = new bytes[](1);
        checkedCalldata1[0] = abi.encodePacked(address(this));
        checkedCalldatas[0] = checkedCalldata1;

        bytes[] memory checkedCalldata2 = new bytes[](1);
        checkedCalldata2[0] = abi.encodePacked(address(timelock));
        checkedCalldatas[1] = checkedCalldata2;

        vm.expectRevert("CalldataList: Selector cannot be empty");
        vm.prank(address(timelock));
        timelock.addCalldataChecks(
            targetAddresses,
            selectors,
            startIndexes,
            endIndexes,
            checkedCalldatas
        );
    }

    function testRemoveCalldataCheckDatahashFailsForOutOfBoundIndex() public {
        address[] memory targetAddresses = new address[](2);
        targetAddresses[0] = address(lending);
        targetAddresses[1] = address(lending);

        bytes4[] memory selectors = new bytes4[](2);
        selectors[0] = MockLending.deposit.selector;
        selectors[1] = MockLending.deposit.selector;

        /// compare first 20 bytes
        uint16[] memory startIndexes = new uint16[](2);
        startIndexes[0] = 16;
        startIndexes[1] = 16;

        uint16[] memory endIndexes = new uint16[](2);
        endIndexes[0] = 36;
        endIndexes[1] = 36;

        bytes[][] memory checkedCalldatas = new bytes[][](2);
        bytes[] memory checkedCalldata1 = new bytes[](1);
        checkedCalldata1[0] = abi.encodePacked(address(this));
        checkedCalldatas[0] = checkedCalldata1;

        bytes[] memory checkedCalldata2 = new bytes[](1);
        checkedCalldata2[0] = abi.encodePacked(address(timelock));
        checkedCalldatas[1] = checkedCalldata2;

        vm.prank(address(timelock));
        timelock.addCalldataChecks(
            targetAddresses,
            selectors,
            startIndexes,
            endIndexes,
            checkedCalldatas
        );

        assertEq(
            timelock.getCalldataChecks(
                address(lending), MockLending.deposit.selector
            ).length,
            1,
            "calldata checks not added"
        );

        assertEq(
            timelock.getCalldataChecks(
                address(lending), MockLending.deposit.selector
            )[0].dataHashes.length,
            2,
            "calldata checks not added"
        );

        vm.expectRevert("CalldataList: Calldata index out of bounds");
        vm.prank(address(timelock));
        timelock.removeCalldataCheckDatahash(
            address(lending),
            MockLending.deposit.selector,
            1,
            keccak256(checkedCalldata1[0])
        );
    }

    function testRemoveCalldataCheckDatahashFailsWhenDataHashNotExist()
        public
    {
        address[] memory targetAddresses = new address[](2);
        targetAddresses[0] = address(lending);
        targetAddresses[1] = address(lending);

        bytes4[] memory selectors = new bytes4[](2);
        selectors[0] = MockLending.deposit.selector;
        selectors[1] = MockLending.deposit.selector;

        /// compare first 20 bytes
        uint16[] memory startIndexes = new uint16[](2);
        startIndexes[0] = 16;
        startIndexes[1] = 16;

        uint16[] memory endIndexes = new uint16[](2);
        endIndexes[0] = 36;
        endIndexes[1] = 36;

        bytes[][] memory checkedCalldatas = new bytes[][](2);
        bytes[] memory checkedCalldata1 = new bytes[](1);
        checkedCalldata1[0] = abi.encodePacked(address(this));
        checkedCalldatas[0] = checkedCalldata1;

        bytes[] memory checkedCalldata2 = new bytes[](1);
        checkedCalldata2[0] = abi.encodePacked(address(timelock));
        checkedCalldatas[1] = checkedCalldata2;

        vm.prank(address(timelock));
        timelock.addCalldataChecks(
            targetAddresses,
            selectors,
            startIndexes,
            endIndexes,
            checkedCalldatas
        );

        assertEq(
            timelock.getCalldataChecks(
                address(lending), MockLending.deposit.selector
            ).length,
            1,
            "calldata checks not added"
        );

        assertEq(
            timelock.getCalldataChecks(
                address(lending), MockLending.deposit.selector
            )[0].dataHashes.length,
            2,
            "calldata checks not added"
        );

        vm.expectRevert("CalldataList: DataHash does not exist");
        vm.prank(address(timelock));
        timelock.removeCalldataCheckDatahash(
            address(lending),
            MockLending.deposit.selector,
            0,
            keccak256(bytes("incorrect data hash"))
        );
    }

    /// @notice fuzz test adding multiple AND and OR checks for each contract and function selector pair
    /// and removing all the checks for each pair by using removeCalldataCheck or removeCalldataCheckDatahash chosen randomly
    /// @param fuzzyCheckData fuzzed CheckDataFuzzParams struct array
    function testAddAndRemoveCalldataFuzzy(
        CheckDataFuzzParams[] memory fuzzyCheckData
    ) public {
        /// length of fuzzed contract-selector pair
        uint256 fuzzyLength;

        /// adddition of checks
        {
            fuzzyLength = fuzzyCheckData.length;

            /// assume that fuzzyCheckData is not zero length
            vm.assume(fuzzyLength > 0);

            /// bound calldata length for each pair between 4 and 32, max is 32 so that
            /// multiple calldatas can be generate from the seed calldata using generateCalldatas
            /// min is 4 so that there are is no collision in generated calldatas
            for (uint256 len = 0; len < fuzzyLength; len++) {
                fuzzyCheckData[len].calldataLength =
                    uint16(bound(fuzzyCheckData[len].calldataLength, 4, 32));
            }

            /// number of AND and OR checks for each selected pair
            uint256 checkCount = randomInRange(4, 20, true);
            /// total length of all the AND and OR checks
            uint256 length = checkCount * fuzzyLength;
            /// initial start index for first check
            uint16 currentStartIndex = 4;

            CheckData memory checkData = _initializeCheckData(length);

            /// generate checkCount number of checks for each selected pair
            for (uint256 i = 0; i < fuzzyLength; i++) {
                /// target should not be safe or timelock address or zero address
                /// selector should not be empty
                vm.assume(
                    fuzzyCheckData[i].target != address(safe)
                        && fuzzyCheckData[i].target != address(timelock)
                        && fuzzyCheckData[i].target != address(0)
                        && fuzzyCheckData[i].selector != bytes4(0)
                );

<<<<<<< HEAD
                /// generate checkCount number of checks for the selected pair
                for (uint256 j = 0; j < checkCount; j++) {
                    /// index where the new check is added
                    uint256 index = i * checkCount + j;
                    /// for all the checkCount number of checks target contract is same
                    checkData.targets[index] = fuzzyCheckData[i].target;
                    /// for all the checkCount number of checks target selector is same
                    checkData.selectors[index] = fuzzyCheckData[i].selector;
                    /// generate multiple OR data hashes corresponding to the current index
                    checkData.calldatas = generateCalldatas(
                        checkData.calldatas,
                        abi.encodePacked(fuzzyCheckData[i].seedCalldata, j),
                        fuzzyCheckData[i].calldataLength,
                        index
                    );
                    /// set start index
                    checkData.startIndexes[index] = currentStartIndex;
                    // set end index to start index + calldata length
                    checkData.endIndexes[index] = checkData.startIndexes[index]
                        + fuzzyCheckData[i].calldataLength;

                    /// keep start and end index same for the next check if j <= checkCount / 2
                    /// update start and end index if j > checkCount / 2
                    if (j > checkCount / 2) {
                        /// update start index for next check to avoid overlap
                        currentStartIndex = checkData.endIndexes[index] + 1;
                        /// AND checks count only increases if j > checkCount / 2
                        totalChecks[fuzzyCheckData[i].target][fuzzyCheckData[i]
                            .selector] += 1;
=======
                if (randomInRange(1, 100, true) % 5 == 0) {
                    // generate checkCount number of checks
                    for (uint256 j = 0; j < checkCount; j++) {
                        // index where the new check is added
                        uint256 index = i * checkCount + j;
                        checkData.targets[index] = fuzzyCheckData[i].target;
                        checkData.selectors[index] = fuzzyCheckData[i].selector;
                        checkData.calldatas = generateCalldatas(
                            checkData.calldatas,
                            abi.encodePacked(
                                fuzzyCheckData[i].singleCalldata, j
                            ),
                            fuzzyCheckData[i].calldataLength,
                            index
                        );
                        checkData.startIndexes[index] = currentStartIndex;
                        // set end index to start index + calldata length
                        checkData.endIndexes[index] = checkData.startIndexes[index]
                            + fuzzyCheckData[i].calldataLength;
                    }
                    checksCount[fuzzyCheckData[i].target][fuzzyCheckData[i]
                        .selector] += 1;
                    //update start index for next check to avoid overlap
                    currentStartIndex = checkData.endIndexes[i * checkCount] + 1;
                } else {
                    // generate checkCount number of checks
                    for (uint256 j = 0; j < checkCount; j++) {
                        // index where the new check is added
                        uint256 index = i * checkCount + j;
                        checkData.targets[index] = fuzzyCheckData[i].target;
                        checkData.selectors[index] = fuzzyCheckData[i].selector;
                        checkData.calldatas = generateCalldatas(
                            checkData.calldatas,
                            abi.encodePacked(
                                fuzzyCheckData[i].singleCalldata, j
                            ),
                            fuzzyCheckData[i].calldataLength,
                            index
                        );
                        checkData.startIndexes[index] = currentStartIndex;
                        // set end index to start index + calldata length
                        checkData.endIndexes[index] = checkData.startIndexes[index]
                            + fuzzyCheckData[i].calldataLength;
                        //update start index for next check to avoid overlap
                        currentStartIndex = checkData.endIndexes[index] + 1;
>>>>>>> a5f6eb7e
                    }
                    /// set self address checks as false
                    checkData.isSelfAddressChecks = generateSelfAddressChecks(
                        checkData.isSelfAddressChecks,
                        checkData.calldatas[index].length,
                        index
                    );
                }
            }

            vm.prank(address(timelock));
            timelock.addCalldataChecks(
                checkData.targets,
                checkData.selectors,
                checkData.startIndexes,
                checkData.endIndexes,
                checkData.calldatas
            );

            // assert calldata checks were added
            for (uint256 i = 0; i < fuzzyLength; i++) {
                uint256 finalCheckLength = timelock.getCalldataChecks(
                    fuzzyCheckData[i].target, fuzzyCheckData[i].selector
                ).length;
                /// assert added checks count is correct
                assertTrue(
                    finalCheckLength
                        == totalChecks[fuzzyCheckData[i].target][fuzzyCheckData[i]
                            .selector]
                );
            }
        }

        /// removal of checks
        {
            for (uint256 i = 0; i < fuzzyLength; i++) {
                /// get number of AND checks for the selected pair
                uint256 checksLength = timelock.getCalldataChecks(
                    fuzzyCheckData[i].target, fuzzyCheckData[i].selector
                ).length;

                uint256 index;
                /// delete all the AND checks in random order
                while (checksLength > 0) {
                    index = randomInRange(0, checksLength - 1, false);
                    /// 50% chance that removeCalldataCheck will be used to remove the complete AND check
                    /// other 50% chance that removeCalldataCheckDatahash will be used to remove all the
                    /// OR checks for the AND check, finally removing the end check
                    if (randomInRange(1, 100, true) % 2 == 0) {
                        vm.prank(address(timelock));
                        timelock.removeCalldataCheck(
                            fuzzyCheckData[i].target,
                            fuzzyCheckData[i].selector,
                            index
                        );
                    } else {
                        /// set number of OR checks for the AND check
                        uint256 dataHashesLength = timelock.getCalldataChecks(
                            fuzzyCheckData[i].target, fuzzyCheckData[i].selector
                        )[index].dataHashes.length;
                        uint256 indexDataHashes;
                        /// delete all the OR checks in random order
                        while (dataHashesLength > 0) {
                            /// current array of OR data hashes
                            bytes32[] memory dataHashes = timelock
                                .getCalldataChecks(
                                fuzzyCheckData[i].target,
                                fuzzyCheckData[i].selector
                            )[index].dataHashes;
                            /// random index that will be removed
                            indexDataHashes =
                                randomInRange(0, dataHashesLength - 1, false);
                            vm.prank(address(timelock));
                            timelock.removeCalldataCheckDatahash(
                                fuzzyCheckData[i].target,
                                fuzzyCheckData[i].selector,
                                index,
                                dataHashes[indexDataHashes]
                            );
                            dataHashesLength--;
                        }
                    }
                    checksLength--;
                }
                /// assert calldata checks removed for the selected pair
                assertEq(
                    timelock.getCalldataChecks(
                        fuzzyCheckData[i].target, fuzzyCheckData[i].selector
                    ).length,
                    0,
                    "all checks not removed"
                );
            }
        }
    }

    function testArityMismatchAddCalldataChecks() public {
        address[] memory targets = new address[](1);
        targets[0] = address(timelock);

        uint256[] memory values = new uint256[](1);
        values[0] = 0;

        address[] memory targetAddresses = new address[](2);
        targetAddresses[0] = address(lending);
        targetAddresses[1] = address(lending);

        bytes4[] memory selectors = new bytes4[](2);
        selectors[0] = MockLending.deposit.selector;
        selectors[1] = MockLending.withdraw.selector;

        /// compare first 20 bytes
        uint16[] memory startIndexes = new uint16[](2);
        startIndexes[0] = 16;
        startIndexes[1] = 16;

        uint16[] memory endIndexes = new uint16[](2);
        endIndexes[0] = 36;
        endIndexes[1] = 36;

        bytes[][] memory checkedCalldatas = new bytes[][](0);

        vm.expectRevert("CalldataList: Array lengths must be equal");
        vm.prank(address(timelock));
        timelock.addCalldataChecks(
            targetAddresses,
            selectors,
            startIndexes,
            endIndexes,
            checkedCalldatas
        );

        checkedCalldatas = new bytes[][](3);
        checkedCalldatas[0] = new bytes[](1);
        checkedCalldatas[1] = new bytes[](1);

        vm.expectRevert("CalldataList: Array lengths must be equal");
        vm.prank(address(timelock));
        timelock.addCalldataChecks(
            targetAddresses,
            selectors,
            startIndexes,
            endIndexes,
            checkedCalldatas
        );

        checkedCalldatas = new bytes[][](2);
        bytes[] memory checkedCalldata2 = new bytes[](2);
        checkedCalldata2[0] = abi.encodePacked(address(timelock));
        checkedCalldata2[1] = abi.encodePacked(address(lending));
        checkedCalldatas[0] = checkedCalldata2;
        checkedCalldatas[1] = checkedCalldata2;

        vm.prank(address(timelock));
        timelock.addCalldataChecks(
            targetAddresses,
            selectors,
            startIndexes,
            endIndexes,
            checkedCalldatas
        );

        assertEq(
            timelock.getCalldataChecks(
                address(lending), MockLending.deposit.selector
            ).length,
            1,
            "calldata check for deposit not added"
        );
        assertEq(
            timelock.getCalldataChecks(
                address(lending), MockLending.withdraw.selector
            ).length,
            1,
            "calldata check for withdraw not added"
        );
    }

    function testAddCalldataCheckFailsStartIndexLt4() public {
        bytes[] memory datas = new bytes[](1);
        datas[0] = abi.encodePacked(timelock);

        vm.prank(address(timelock));
        vm.expectRevert("CalldataList: Start index must be greater than 3");
        timelock.addCalldataCheck(
            address(lending), MockLending.deposit.selector, 3, 4, datas
        );
    }

    function testAddCalldataCheckFailsStartIndexEqEndIndexAlreadyExistingCheck()
        public
    {
        bytes[] memory datas = new bytes[](1);
        datas[0] = hex"12";

        vm.prank(address(timelock));
        timelock.addCalldataCheck(
            address(lending), MockLending.deposit.selector, 4, 5, datas
        );

        datas[0] = abi.encodePacked(timelock);

        vm.prank(address(timelock));
        vm.expectRevert("CalldataList: Add wildcard only if no existing check");
        timelock.addCalldataCheck(
            address(lending), MockLending.deposit.selector, 4, 4, datas
        );
    }

    function testAddCalldataCheckFailsStartIndexGtEndIndex() public {
        bytes[] memory datas = new bytes[](1);
        datas[0] = abi.encodePacked(timelock);

        vm.prank(address(timelock));
        vm.expectRevert(
            "CalldataList: End index must be greater than start index"
        );
        timelock.addCalldataCheck(
            address(lending), MockLending.deposit.selector, 4, 3, datas
        );
    }

    function testAddCalldataCheckFailsWhitelistedCalldataTimelock() public {
        bytes[] memory datas = new bytes[](1);
        datas[0] = abi.encodePacked(timelock);

        vm.prank(address(timelock));
        vm.expectRevert("CalldataList: Address cannot be this");
        timelock.addCalldataCheck(
            address(timelock), Timelock.schedule.selector, 4, 5, datas
        );
    }

    function testAddCalldataCheckFailsWhitelistedCalldataSafe() public {
        bytes[] memory datas = new bytes[](1);
        datas[0] = abi.encodePacked(timelock);

        vm.prank(address(timelock));
        vm.expectRevert("CalldataList: Address cannot be safe");
        timelock.addCalldataCheck(
            address(safe), Timelock.schedule.selector, 4, 5, datas
        );
    }

    function testAddCalldataCheckFailsStartIndexEqEndIndexNotEq4() public {
        bytes[] memory datas = new bytes[](1);
        datas[0] = abi.encodePacked(timelock);

        vm.prank(address(timelock));
        vm.expectRevert(
            "CalldataList: End index eqauls start index only when 4"
        );
        timelock.addCalldataCheck(
            address(lending), MockLending.deposit.selector, 5, 5, datas
        );
    }

    function testAddCalldataCheckFailsWildcardAlreadyAdded() public {
        bytes[] memory datas = new bytes[](0);

        vm.prank(address(timelock));
        timelock.addCalldataCheck(
            address(lending), MockLending.deposit.selector, 4, 4, datas
        );

        datas = new bytes[](1);
        datas[0] = hex"12";

        vm.prank(address(timelock));
        vm.expectRevert("CalldataList: Cannot add check with wildcard");
        timelock.addCalldataCheck(
            address(lending), MockLending.deposit.selector, 4, 5, datas
        );
    }

    function testAddArbitraryCheckSucceeds() public {
        address[] memory targetAddresses = new address[](1);
        targetAddresses[0] = address(lending);

        bytes4[] memory selectors = new bytes4[](1);
        selectors[0] = MockLending.deposit.selector;

        /// compare first 20 bytes
        uint16[] memory startIndexes = new uint16[](1);
        startIndexes[0] = 4;

        uint16[] memory endIndexes = new uint16[](1);
        endIndexes[0] = 4;

        bytes[][] memory checkedCalldatas = new bytes[][](1);
        checkedCalldatas[0] = new bytes[](0);

        vm.prank(address(timelock));
        timelock.addCalldataChecks(
            targetAddresses,
            selectors,
            startIndexes,
            endIndexes,
            checkedCalldatas
        );

        // Check that the check is there
        timelock.checkCalldata(
            targetAddresses[0], abi.encodePacked(selectors[0])
        );

        // Remove it
        vm.prank(address(timelock));
        timelock.removeCalldataCheck(targetAddresses[0], selectors[0], 0);

        // Show that now it reverts
        vm.expectRevert("CalldataList: No calldata checks found");
        timelock.checkCalldata(
            targetAddresses[0], abi.encodePacked(selectors[0])
        );
    }

    function testAddArbitraryCheckWithCalldataFails() public {
        address[] memory targetAddresses = new address[](1);
        targetAddresses[0] = address(lending);

        bytes4[] memory selectors = new bytes4[](1);
        selectors[0] = MockLending.deposit.selector;

        /// compare first 20 bytes
        uint16[] memory startIndexes = new uint16[](1);
        startIndexes[0] = 4;

        uint16[] memory endIndexes = new uint16[](1);
        endIndexes[0] = 4;

        bytes[][] memory checkedCalldatas = new bytes[][](1);
        checkedCalldatas[0] = new bytes[](1);
        checkedCalldatas[0][0] = abi.encodePacked(address(this));

        vm.prank(address(timelock));
        vm.expectRevert("CalldataList: Data must be empty");
        timelock.addCalldataChecks(
            targetAddresses,
            selectors,
            startIndexes,
            endIndexes,
            checkedCalldatas
        );

        /// Show that now it still reverts
        vm.expectRevert("CalldataList: No calldata checks found");
        timelock.checkCalldata(
            targetAddresses[0], abi.encodePacked(selectors[0])
        );
    }

    /*//////////////////////////////////////////////////////////////
                                HELPERS
    //////////////////////////////////////////////////////////////*/

    function sliceBytes32(bytes32 data, uint256 length)
        internal
        pure
        returns (bytes memory)
    {
        require(length <= 32, "sliceBytes32: length must be <= 32");
        bytes memory slicedData = new bytes(length);
        for (uint256 i = 0; i < length; i++) {
            slicedData[i] = data[i];
        }
        return slicedData;
    }

    function generateCalldatas(
        bytes[][] memory calldatas,
        bytes memory data,
        uint256 count,
        uint256 index
    ) internal pure returns (bytes[][] memory) {
        /// length of each OR data
        uint256 calldataLength = count;
        /// number of OR datas for each check
        count = bound(count, 1, 10);

        bytes32 dataHash = keccak256(data);
        bytes[] memory singleCheckCalldata = new bytes[](count);

        /// generate count number of OR datas
        for (uint256 i = 0; i < count; i++) {
            singleCheckCalldata[i] = sliceBytes32(dataHash, calldataLength);
            dataHash = keccak256(abi.encode(dataHash));
        }
        calldatas[index] = singleCheckCalldata;
        return calldatas;
    }

    function _initializeCheckData(uint256 length)
        internal
        pure
        returns (CheckData memory)
    {
        return CheckData({
            targets: new address[](length),
            selectors: new bytes4[](length),
            startIndexes: new uint16[](length),
            endIndexes: new uint16[](length),
            calldatas: new bytes[][](length)
        });
    }

    function getNextNonce() internal returns (uint256) {
        return _nonce == type(uint256).max ? 0 : ++_nonce;
    }

    function randomInRange(uint256 min, uint256 max, bool nonZero)
        internal
        returns (uint256)
    {
        require(min <= max, "randomInRange bad inputs");
        if (max == 0 && nonZero) return 1;
        else if (max == min) return max;
        return (
            uint256(keccak256(abi.encodePacked(msg.sender, getNextNonce())))
                % (max - min + 1)
        ) + min;
    }
}<|MERGE_RESOLUTION|>--- conflicted
+++ resolved
@@ -719,7 +719,6 @@
                         && fuzzyCheckData[i].selector != bytes4(0)
                 );
 
-<<<<<<< HEAD
                 /// generate checkCount number of checks for the selected pair
                 for (uint256 j = 0; j < checkCount; j++) {
                     /// index where the new check is added
@@ -749,60 +748,7 @@
                         /// AND checks count only increases if j > checkCount / 2
                         totalChecks[fuzzyCheckData[i].target][fuzzyCheckData[i]
                             .selector] += 1;
-=======
-                if (randomInRange(1, 100, true) % 5 == 0) {
-                    // generate checkCount number of checks
-                    for (uint256 j = 0; j < checkCount; j++) {
-                        // index where the new check is added
-                        uint256 index = i * checkCount + j;
-                        checkData.targets[index] = fuzzyCheckData[i].target;
-                        checkData.selectors[index] = fuzzyCheckData[i].selector;
-                        checkData.calldatas = generateCalldatas(
-                            checkData.calldatas,
-                            abi.encodePacked(
-                                fuzzyCheckData[i].singleCalldata, j
-                            ),
-                            fuzzyCheckData[i].calldataLength,
-                            index
-                        );
-                        checkData.startIndexes[index] = currentStartIndex;
-                        // set end index to start index + calldata length
-                        checkData.endIndexes[index] = checkData.startIndexes[index]
-                            + fuzzyCheckData[i].calldataLength;
                     }
-                    checksCount[fuzzyCheckData[i].target][fuzzyCheckData[i]
-                        .selector] += 1;
-                    //update start index for next check to avoid overlap
-                    currentStartIndex = checkData.endIndexes[i * checkCount] + 1;
-                } else {
-                    // generate checkCount number of checks
-                    for (uint256 j = 0; j < checkCount; j++) {
-                        // index where the new check is added
-                        uint256 index = i * checkCount + j;
-                        checkData.targets[index] = fuzzyCheckData[i].target;
-                        checkData.selectors[index] = fuzzyCheckData[i].selector;
-                        checkData.calldatas = generateCalldatas(
-                            checkData.calldatas,
-                            abi.encodePacked(
-                                fuzzyCheckData[i].singleCalldata, j
-                            ),
-                            fuzzyCheckData[i].calldataLength,
-                            index
-                        );
-                        checkData.startIndexes[index] = currentStartIndex;
-                        // set end index to start index + calldata length
-                        checkData.endIndexes[index] = checkData.startIndexes[index]
-                            + fuzzyCheckData[i].calldataLength;
-                        //update start index for next check to avoid overlap
-                        currentStartIndex = checkData.endIndexes[index] + 1;
->>>>>>> a5f6eb7e
-                    }
-                    /// set self address checks as false
-                    checkData.isSelfAddressChecks = generateSelfAddressChecks(
-                        checkData.isSelfAddressChecks,
-                        checkData.calldatas[index].length,
-                        index
-                    );
                 }
             }
 
